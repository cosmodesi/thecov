--- conflicted
+++ resolved
@@ -619,7 +619,6 @@
     @property
     def kbins(self):
         return len(self.kmid)
-<<<<<<< HEAD
 
     def compute_ssc_power(self, W1, W2=None):
 
@@ -684,8 +683,6 @@
         self.logger.info('Computed SSC power spectra.')
 
         return
-=======
->>>>>>> 609002cc
 
     def get_window_kernels(self):
         '''Returns the window kernels to be used in the calculation of the covariance.

--- conflicted
+++ resolved
@@ -317,7 +317,6 @@
         self._W = {}
         self._I = {}
 
-<<<<<<< HEAD
         from mockfactory import Catalog
         from pypower import CatalogMesh
         self._randoms = Catalog(randoms)
@@ -325,6 +324,7 @@
         for name in ['WEIGHT', 'WEIGHT_FKP']:
             if name not in self._randoms: self._randoms[name] = np.ones(self._randoms.size, dtype='f8')
         if 'NZ' not in self._randoms:
+            warnings.warn('NZ column not found in randoms. Estimating it with RedshiftDensityInterpolator.')
             from mockfactory import RedshiftDensityInterpolator
             import healpy as hp
             nside = 512
@@ -355,64 +355,7 @@
             warnings.warn(f'Nyquist frequency {knyquist} smaller than required kmax_mask = {kmax_mask}.')
 
         self.logger.info(f'Average of {self._mesh.data_size / self.nmesh**3} objects per voxel.')
-=======
-        if random_catalog is not None:
-            self._randoms = random_catalog
-
-            self._ngals = self.randoms.size * self.alpha
-
-            pos_max = da.max(random_catalog['Position'], axis=0).compute()
-            pos_min = da.min(random_catalog['Position'], axis=0).compute()
-
-            print(f'Randoms xyz range =  {pos_min} to {pos_max}.')
-            print(f'They fit inside a box of size {pos_max - pos_min}.')
-
-            survey_center = (pos_max + pos_min)/2
-            print(f'Survey center is at xyz = {survey_center}.')
-        else:
-            self._ngals = None
-
-        if BoxSize is None and random_catalog is not None:
-            # Estimate BoxSize from random catalog
-            self.BoxSize = max(pos_max - pos_min)*boxsize_factor
-            print(f'Using BoxSize = {self.BoxSize}.')
-        elif np.ndim(BoxSize) == 0:
-            self.BoxSize = BoxSize
-        elif np.ndim(BoxSize) == 1:
-            self.BoxSize = max(BoxSize)
-
-        if random_catalog is not None:
-            self._randoms['RelativePosition'] = self._randoms['Position'] - survey_center
-            self._randoms['BoxPosition'] = self._randoms['RelativePosition'] + self.BoxSize/2
-
-        if Nmesh is None:
-            # Pick odd value that will give at least k_mask = kmax_mask in the FFTs
-            self.Nmesh = int(np.ceil(kmax_mask*self.BoxSize/np.pi))
-            print(f'Using Nmesh = {self.Nmesh} for the window FFTs.')
-        else:
-            self.Nmesh = Nmesh
-
-        k_nyquist = np.pi*self.Nmesh/self.BoxSize
-        print(f'Nyquist wavelength of window FFTs = {k_nyquist}.')
-
-        if k_nyquist < kmax_mask:
-            print(f'WARNING: Nyquist frequency smaller than required kmax_mask = {kmax_mask}.')
-
-        self._mesh_kwargs = {
-            'Nmesh':       self.Nmesh,
-            'BoxSize':     self.BoxSize,
-            'interlaced':  True,
-            'compensated': True,
-            'resampler':   'tsc',
-            'position': 'BoxPosition',
-            # 'weight': 'WEIGHT',
-        }
-
-        if mesh_kwargs is not None:
-            self._mesh_kwargs.update(mesh_kwargs)
-
-        print(f'Average of {self.nbar/self.alpha*(self.BoxSize/self.Nmesh)**3} objects per voxel.')
->>>>>>> 95d229a6
+
 
     def W_cat(self, W):
         '''Adds a column to the random catalog with the window function Wij.
@@ -429,14 +372,10 @@
         '''
         w = W.lower().replace("w", "")
 
-<<<<<<< HEAD
-        if f'W{w}' not in self._randoms.columns():
-            self._randoms[f'W{w}'] = self._randoms['NZ']**(int(w[0])-1) * (self._randoms['WEIGHT'] * self._randoms['WEIGHT_FKP'])**int(w[1])
-=======
         if f'W{w}' not in self._randoms.columns:
             self._randoms[f'W{w}'] = self._randoms['NZ']**(
                 int(w[0])-1) * self._randoms['WEIGHT_FKP']**int(w[1])*self._randoms[f'WEIGHT']
->>>>>>> 95d229a6
+
         return self._randoms[f'W{w}']
 
     def I(self, W):
@@ -455,11 +394,8 @@
         w = W.lower().replace("i", "").replace("w", "")
         if w not in self._I:
             self.W_cat(w)
-<<<<<<< HEAD
             self._I[w] = self._randoms[f'W{w}'].sum() * self.alpha
-=======
-            self._I[w] = (self._randoms[f'W{w}'].sum() * self.alpha).compute()
->>>>>>> 95d229a6
+
         return self._I[w]
 
     def W(self, W):
@@ -537,20 +473,6 @@
 
                 pbar.update(1)
 
-<<<<<<< HEAD
-=======
-    def _format_fft(self, fourier):
-
-        # PFFT omits modes that are determined by the Hermitian condition. Adding them:
-        fourier_full = utils.r2c_to_c2c_3d(fourier)
-
-        return fft.fftshift(fourier_full) * self.ngals
-
-    def _unformat_fft(self, fourier, window):
-
-        return fft.ifftshift(fourier)[:, :, :fourier.shape[2]//2+1] / self.ngals
-
->>>>>>> 95d229a6
     def set_cartesian_fft(self, label, W):
         '''Set the FFT of the window function Wij.
 
